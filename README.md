# F1 Winner Predictor

This project downloads Formula 1 race results with the
<<<<<<< HEAD
[FastF1](https://github.com/theOehrly/Fast-F1) library and trains a tuned
random forest classifier to estimate each driver's chance of winning the next
race.
The training data includes cumulative driver and team points before each round.
`RandomizedSearchCV` tunes the classifier's hyperparameters so the predictions
are as accurate as possible.
=======
[FastF1](https://github.com/theOehrly/Fast-F1) library and trains a random
forest model to estimate each driver's chance of winning the next race. The
training data includes cumulative driver and team points before each round.
`RandomizedSearchCV` selects the best hyperparameters for the forest so the
predictions are as accurate as possible.
>>>>>>> 7cae07e2

## Setup

Install the dependencies with pip:

```bash
pip install -r requirements.txt
```

The first run will download timing data from the official F1 API and cache it in
`cache/`.

If `data.csv` is not present, race results from the past three seasons will also
be downloaded automatically to build the training dataset.

## Usage

<<<<<<< HEAD
1. Run `predict_winner.py` to fetch race results, train a model and output the
   driver most likely to win the next scheduled race (P1).
=======
1. Run `predict_winner.py` to fetch race results, train a model and display the
   predicted winner for the most recent race as well as the upcoming round.

>>>>>>> 7cae07e2

```bash
python predict_winner.py
```

<<<<<<< HEAD
After fitting, the program prints the hyperparameters that performed best during
cross-validation. It then reports the overall accuracy on a random train/test
split before predicting the winner of the next race based on the latest
standings.
=======

The script also prints the overall accuracy of the model using a random train
/test split. It then estimates the winner of the next scheduled race using the
current driver and team standings.

>>>>>>> 7cae07e2

## Data Source

Race and timing data is retrieved via `fastf1`, which accesses the official F1
live timing API. No deprecated Ergast data is used.<|MERGE_RESOLUTION|>--- conflicted
+++ resolved
@@ -1,20 +1,11 @@
 # F1 Winner Predictor
 
 This project downloads Formula 1 race results with the
-<<<<<<< HEAD
-[FastF1](https://github.com/theOehrly/Fast-F1) library and trains a tuned
-random forest classifier to estimate each driver's chance of winning the next
-race.
-The training data includes cumulative driver and team points before each round.
-`RandomizedSearchCV` tunes the classifier's hyperparameters so the predictions
-are as accurate as possible.
-=======
 [FastF1](https://github.com/theOehrly/Fast-F1) library and trains a random
 forest model to estimate each driver's chance of winning the next race. The
 training data includes cumulative driver and team points before each round.
 `RandomizedSearchCV` selects the best hyperparameters for the forest so the
 predictions are as accurate as possible.
->>>>>>> 7cae07e2
 
 ## Setup
 
@@ -32,31 +23,17 @@
 
 ## Usage
 
-<<<<<<< HEAD
-1. Run `predict_winner.py` to fetch race results, train a model and output the
-   driver most likely to win the next scheduled race (P1).
-=======
 1. Run `predict_winner.py` to fetch race results, train a model and display the
    predicted winner for the most recent race as well as the upcoming round.
 
->>>>>>> 7cae07e2
 
 ```bash
 python predict_winner.py
 ```
 
-<<<<<<< HEAD
-After fitting, the program prints the hyperparameters that performed best during
-cross-validation. It then reports the overall accuracy on a random train/test
-split before predicting the winner of the next race based on the latest
-standings.
-=======
-
 The script also prints the overall accuracy of the model using a random train
 /test split. It then estimates the winner of the next scheduled race using the
 current driver and team standings.
-
->>>>>>> 7cae07e2
 
 ## Data Source
 
