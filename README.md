--- conflicted
+++ resolved
@@ -1,19 +1,12 @@
 # F1 Winner Predictor
 
 This project downloads Formula 1 race results with the
-<<<<<<< HEAD
 [FastF1](https://github.com/theOehrly/Fast-F1) library and trains a random
 forest model to estimate each driver's chance of winning the next race. The
 training data includes cumulative driver and team points before each round.
 `RandomizedSearchCV` selects the best hyperparameters for the forest so the
 predictions are as accurate as possible.
-=======
-[FastF1](https://github.com/theOehrly/Fast-F1) library and trains a logistic
-regression model to estimate each driver's chance of winning the next race. The
-model is trained on data from the last few seasons and uses cross-validation to
-improve accuracy.
 
->>>>>>> 913e9cdf
 
 ## Setup
 
@@ -38,11 +31,9 @@
 python predict_winner.py
 ```
 
-<<<<<<< HEAD
 The script also prints the overall accuracy of the model using a random train
 /test split.
-=======
->>>>>>> 913e9cdf
+
 
 ## Data Source
 
