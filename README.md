# F1 Winner Predictor

This project downloads Formula 1 race results with the
[FastF1](https://github.com/theOehrly/Fast-F1) library and trains a random
forest model to estimate each driver's chance of winning the next race. The
training data includes cumulative driver and team points before each round.
`RandomizedSearchCV` selects the best hyperparameters for the forest so the
predictions are as accurate as possible.

## Setup

Install the dependencies with pip:

```bash
pip install -r requirements.txt
```

The first run will download timing data from the official F1 API and cache it in
`cache/`.

If `data.csv` is not present, race results from the past three seasons will also
be downloaded automatically to build the training dataset.

## Usage

<<<<<<< HEAD
1. Run `predict_winner.py` to fetch race results, train a model and output the
   driver most likely to win the next scheduled race (P1).
=======
1. Run `predict_winner.py` to fetch race results, train a model and display the
   predicted winner for the most recent race as well as the upcoming round.
>>>>>>> ebc86f1a

```bash
python predict_winner.py
```

<<<<<<< HEAD
The script also prints the overall accuracy of the model using a random
train/test split before predicting the winner of the next race based on the
latest standings.
=======
The script also prints the overall accuracy of the model using a random train
/test split. It then estimates the winner of the next scheduled race using the
current driver and team standings.

>>>>>>> ebc86f1a

## Data Source

Race and timing data is retrieved via `fastf1`, which accesses the official F1
live timing API. No deprecated Ergast data is used.<|MERGE_RESOLUTION|>--- conflicted
+++ resolved
@@ -23,28 +23,17 @@
 
 ## Usage
 
-<<<<<<< HEAD
 1. Run `predict_winner.py` to fetch race results, train a model and output the
    driver most likely to win the next scheduled race (P1).
-=======
-1. Run `predict_winner.py` to fetch race results, train a model and display the
-   predicted winner for the most recent race as well as the upcoming round.
->>>>>>> ebc86f1a
 
 ```bash
 python predict_winner.py
 ```
 
-<<<<<<< HEAD
 The script also prints the overall accuracy of the model using a random
 train/test split before predicting the winner of the next race based on the
 latest standings.
-=======
-The script also prints the overall accuracy of the model using a random train
-/test split. It then estimates the winner of the next scheduled race using the
-current driver and team standings.
 
->>>>>>> ebc86f1a
 
 ## Data Source
 
