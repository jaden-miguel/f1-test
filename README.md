--- conflicted
+++ resolved
@@ -7,10 +7,6 @@
 `RandomizedSearchCV` selects the best hyperparameters for the forest so the
 predictions are as accurate as possible.
 
-<<<<<<< HEAD
-=======
-
->>>>>>> 2c986081
 ## Setup
 
 Install the dependencies with pip:
@@ -28,24 +24,16 @@
 ## Usage
 
 1. Run `predict_winner.py` to fetch race results, train a model and display the
-<<<<<<< HEAD
    predicted winner for the most recent race as well as the upcoming round.
-=======
-   predicted winner for the most recent round.
->>>>>>> 2c986081
 
 ```bash
 python predict_winner.py
 ```
 
 The script also prints the overall accuracy of the model using a random train
-<<<<<<< HEAD
 /test split. It then estimates the winner of the next scheduled race using the
 current driver and team standings.
-=======
-/test split.
 
->>>>>>> 2c986081
 
 ## Data Source
 
