--- conflicted
+++ resolved
@@ -93,39 +93,18 @@
     train_df = df[~((df["Year"] == last_year) & (df["Round"] == last_round))]
     test_df = df[(df["Year"] == last_year) & (df["Round"] == last_round)]
 
-<<<<<<< HEAD
-    X_train = train_df[[
-=======
-    features = [
->>>>>>> 6c87ad89
+
         "Abbreviation",
         "TeamName",
         "GridPosition",
         "DriverNumber",
-<<<<<<< HEAD
-    ]]
-=======
-        "DriverPointsBefore",
-        "TeamPointsBefore",
-    ]
 
-    X_train = train_df[features]
->>>>>>> 6c87ad89
     y_train = train_df['Winner']
 
     model = build_model()
     model.fit(X_train, y_train)
 
-<<<<<<< HEAD
-    X_test = test_df[[
-        "Abbreviation",
-        "TeamName",
-        "GridPosition",
-        "DriverNumber",
-    ]]
-=======
-    X_test = test_df[features]
->>>>>>> 6c87ad89
+
     probs = model.predict_proba(X_test)[:, 1]
     test_df = test_df.copy()
     test_df['WinProbability'] = probs
@@ -136,11 +115,6 @@
     print("Actual winner was", actual_winner['Abbreviation'])
 
     # compute accuracy on full dataset via train/test split
-<<<<<<< HEAD
-    X = df[["Abbreviation", "TeamName", "GridPosition", "DriverNumber"]]
-=======
-    X = df[features]
->>>>>>> 6c87ad89
     y = df['Winner']
     X_tr, X_te, y_tr, y_te = train_test_split(
         X, y, test_size=0.2, stratify=y, random_state=42
